#include "automata.h"
#include <iostream>
#include <fstream>
#include <sstream>
#include "getopt.h"
#include <chrono>
#include <ctime>
#include <thread>
#include <cassert>

#include "errno.h"

#define FROM_INPUT_STRING false

using namespace std;

void usage(char * argv) {

    printf("USAGE: %s [OPTIONS] <automata anml> <input file/string> \n", argv);
    printf("  -i, --input               Input chars are taken from command line\n");
    printf("  -t, --time                Time simulation\n");
    printf("  -r, --report              Print reports to stdout\n");
    printf("  -b, --batchsim            Output report mimics format of batchsim\n");
    printf("  -q, --quiet               Suppress all non-debugging output\n");
    printf("  -p, --profile             Profiles automata, storing activation and enable histograms in .out files\n");
    printf("  -c, --charset             Compute charset complexity of automata using Quine-McCluskey Algorithm\n");

    printf("\n DEBUG:\n");
    printf("      --dump-state=<int>    Prints state of automata on cycle <int> to stes_<cycle>.state and specels_<cycle>.state files.\n");

    printf("\n OUTPUT FORMATS:\n");
    printf("  -d, --dot                 Output automata as dot file. Builds a heat map if profiling is turned on\n");
    printf("  -a, --anml                Output automata as anml file. Useful for storing graphs after long running optimizations\n");
    printf("  -m, --mnrl                Output automata as MNRL file. Useful for storing graphs after long running optimizations\n");
    printf("  -n, --nfa                 Output automata as nfa readable by Michela Becchi's tools\n");    
    printf("  -D, --dfa                 Convert automata to DFA\n");
    printf("  -f, --hdl                 Output automata as one-hot encoded verilog HDL for execution on an FPGA (EXPERIMENTAL)\n");    
    printf("  -F, --hls <num automata>  Output automata as VITIS HLS-compatible C++ (EXPERIMENTAL - only supports STEs) Provide number of automata\n");
    printf("  -B, --blif                Output automata as .blif circuit for place-and-route using VPR.\n");
    printf("      --graph               Output automata as .graph file for HyperScan.\n");
<<<<<<< HEAD
    printf("  -S, --split               Specify number of connected components in separate files.\n");
=======
    printf("  -S, --split               Specify number of seperate automata files to split automata into.\n");
>>>>>>> 99e8fcad

    printf("\n OPTIMIZATIONS:\n");    
    printf("  -O, --optimize-global     Run all optimizations on all automata subgraphs.\n");
    printf("  -L, --optimize-logal      Run all optimizations on automata subgraphs after partitioned among parallel threads.\n");
    printf("  -x, --remove_ors          Remove all OR gates. Only applied globally.\n");

    printf("\n TRANSFORMATIONS:\n");
    printf("      --enforce-fanin=<int> Enforces a fan-in limit, replicating nodes until no node has a fan-in of larger than <int>.\n");
    printf("      --enforce-fanout=<int> Enforces a fan-out limit, replicating nodes until no node has a fan-out of larger than <int>.\n");
    printf("      --widen               Pads each state with a zero state for patterns where the input is 16 bits (common in YARA rules).\n");
    printf("      --2-stride            Two strides automata if possible.\n");
    
    printf("\n MULTITHREADING:\n");
    printf("  -T, --threads             Specify number of threads to compute connected components of automata\n");
    printf("  -P, --packets             Specify number of threads to compute input stream. NOT SAFE. TODO: allow for overlap between packets\n");

    printf("\n MISC:\n");
    printf("  -h, --help                Print this help and exit\n");
    printf("\n");
}

/*
 *
 */
void simulateAutomaton(Automata *a, uint8_t *input, uint64_t start_index, uint64_t sim_length, uint64_t total_length) {
    a->simulate(input, start_index, sim_length, total_length);
}

/*
 *
 */
int main(int argc, char * argv[]) {


    bool input_string = false;
    bool quiet = false;
    bool batchsim = false;
    bool report = false;
    bool profile = false;
    bool charset_complexity = false;
    bool to_dot = false;
    bool to_anml = false;
    bool to_mnrl = false;
    bool time = false;
    bool optimize_global = false;
    bool prefix_merge_global = false;
    bool prefix_merge_local = false;
    bool suffix_merge_global = false;
    bool suffix_merge_local = false;
    bool common_path_merge_global = false;
    bool common_path_merge_local = false;
    bool optimize_local = false;
    bool remove_ors = false;
    bool to_nfa = false;
    bool to_dfa = false;
    bool to_hdl = false;
    bool to_hls = false;
    bool to_blif = false;
    bool cc = false;
    uint32_t num_threads = 1;
    uint32_t num_threads_packets = 1;
    bool to_graph = false;
    int32_t fanin_limit = -1;
    int32_t fanout_limit = -1;
    bool dump_state = false;
    uint32_t dump_state_cycle = 0;
    bool widen = false;
    bool two_stride = false;
    bool split = false;
<<<<<<< HEAD
    uint32_t split_size = 0;
    uint32_t num_automata = 0;
=======
    uint32_t split_count = 0;
>>>>>>> 99e8fcad
    
    // long option switches
    const int32_t graph_switch = 1000;
    const int32_t fanin_switch = 1001;
    const int32_t fanout_switch = 1002;
    const int32_t dump_state_switch = 1003;
    const int32_t widen_switch = 1004;
    const int32_t two_stride_switch = 1005;
    
    int c;
<<<<<<< HEAD
    const char * short_opt = "thsqrbnfcdBDeamxipF:OLT:P:S:";
=======
    const char * short_opt = "thsqrbnfcdBDeamxipOLT:P:S:";
>>>>>>> 99e8fcad

    struct option long_opt[] = {
        {"help",          no_argument, NULL, 'h'},
        {"quiet",          no_argument, NULL, 'q'},
        {"report",         no_argument, NULL, 'r'},
        {"batchsim",         no_argument, NULL, 'b'},
        {"input",         no_argument, NULL, 'i'},
        {"dot",         no_argument, NULL, 'd'},
        {"anml",         no_argument, NULL, 'a'},
        {"mnrl",         no_argument, NULL, 'm'},
        {"nfa",         no_argument, NULL, 'n'},
        {"dfa",			no_argument, NULL, 'D'},
        {"hdl",         no_argument, NULL, 'f'},
        {"hls",         no_argument, NULL, 'F'},
        {"blif",         no_argument, NULL, 'B'},
        {"profile",         no_argument, NULL, 'p'},
        {"charset",         no_argument, NULL, 'c'},
        {"time",         no_argument, NULL, 't'},
        {"optimize-global",         no_argument, NULL, 'O'},
        {"optimize-local",         no_argument, NULL, 'L'},
        {"remove-ors",         no_argument, NULL, 'x'},
        {"thread-width",         required_argument, NULL, 'T'},
        {"thread-height",         required_argument, NULL, 'P'},
        {"split",         required_argument, NULL, 'S'},
        {"graph",         no_argument, NULL, graph_switch},
        {"enforce-fanin",         required_argument, NULL, fanin_switch},
        {"enforce-fanout",         required_argument, NULL, fanout_switch},
        {"dump-state",         required_argument, NULL, dump_state_switch},
        {"widen",         no_argument, NULL, widen_switch},
        {"2-stride",         no_argument, NULL, two_stride_switch},
        {NULL,            0,           NULL, 0  }
    };
    
    int long_ind;
    while((c = getopt_long(argc, argv, short_opt, long_opt, &long_ind)) != -1) {
        switch(c) {
        case -1:       /* no more arguments */
        case 0:        /* long options toggles */
            break;

        case 'i':
            input_string = true;
            break;
            
        case 'q':
            quiet = true;
            break;

        case 'r':
            report = true;
            break;

        case 'b':
            report = true;
            batchsim = true;
            break;

        case 'p':
            profile = true;
            break;

        case 'd':
            to_dot = true;
            break;

        case 'a':
            to_anml = true;
            break;
        
        case 'm':
            to_mnrl = true;
            break;

        case 't':
            time = true;
            break;

        case 'c':
            charset_complexity = true;
            break;

        case 'O':
            prefix_merge_global = true;
            suffix_merge_global = true;
            common_path_merge_global = true;
            optimize_global = true;
            break;

        case 'L':
            prefix_merge_local = true;
            suffix_merge_local = true;
            common_path_merge_local = true;
            optimize_local = true;
            break;

        case 'x':
            remove_ors = true;
            optimize_global = true;
            break;

        case 'T':
            num_threads = atoi(optarg);
            break;

        case 'P':
            num_threads_packets = atoi(optarg);
            break;

        case 'S':
            split = true;
<<<<<<< HEAD
            split_size = atoi(optarg);
=======
            split_count = atoi(optarg);
>>>>>>> 99e8fcad
            break;

        case 'D':
            to_dfa = true;
            break;

        case 'n':
            to_nfa = true;
            break;

        case 'f':
            to_hdl = true;
            break;
        
        case 'F':
            to_hls = true;
            num_automata = atoi(optarg);
            break;

        case 'B':
            to_blif = true;
            break;
        
        case 'C':
            cc = true;
            break;

        case 'h':
            usage(argv[0]);
            return(0);

        case ':':
        case '?':
            fprintf(stderr, "Try `%s --help' for more information.\n", argv[0]);
            return(-2);

        case graph_switch:
            to_graph = true;
            break;

        case fanin_switch:
            fanin_limit = atoi(optarg);
            if(fanin_limit < 1){
                cout << "Error: Fanin limit cannot be less than 1/n" << endl;
                exit(1);
            }
            break;

        case fanout_switch:
            fanout_limit = atoi(optarg);
            if(fanout_limit < 1){
                cout << "Error: Fanout limit cannot be less than 1/n" << endl;
                exit(1);
            }
            break;

        case dump_state_switch:
            dump_state = true;
            dump_state_cycle = atoi(optarg);
            break;

        case widen_switch:
            widen = true;
            break;

        case two_stride_switch:
            two_stride = true;
            break;
            
        default:
            fprintf(stderr, "%s: invalid option -- %c\n", argv[0], c);
            usage(argv[0]);
            return(-2);
        };
    };

    if(optind >= argc) {
        usage(argv[0]);
        exit(EXIT_FAILURE);
    }

    
    // Parse command line args
    string fn(argv[optind++]);
    uint8_t *input;
    uint64_t size;

    bool simulate = true;

    if(optind >= argc) {
        simulate = false;
    }

    // Parse Input
    if(!quiet && simulate){
     
        cout << "|------------------------|" << endl;
        cout << "|     Parsing  Input     |" << endl;
        cout << "|------------------------|" << endl;

        if(!input_string && simulate){
            cout << "Reading input stream from file: " << argv[optind] << endl;
        }
    
    }


    if(simulate){
        // Parse automata input file or input from command line
        input = parseInputStream(simulate, input_string, &size, argv, optind);
        
        if(size < 1){
            if(!quiet) {
                cout << "WARNING: Input file is empty! Refusing to simulate..." << endl;
            }
            simulate = false;
        }else{
            if(!quiet) {
                cout << "  Found " << size << " input symbols." << endl;
            }
        }

        if(!quiet){
            cout << endl;
        }
    }

    // Build automata
    if(!quiet){
     
        cout << "|----------------------------|" << endl;
        cout << "|      Parsing  Automata     |" << endl;
        cout << "|----------------------------|" << endl;

        cout << "Building automata from file: " << fn << endl;
    
    }


    // 
    Automata ap(fn);
    uint32_t automata_size = ap.getElements().size();
    uint32_t orig_automata_size = ap.getElements().size();

    ap.setQuiet(quiet);
    
    
    if(!quiet){
        ap.printGraphStats();
    }
    
    // Optimize automata before identifying connected components
    // "Global" optimizations
    // Start optimizations
    if(optimize_global) {
        if(!quiet){
            cout << "|--------------------------|" << endl;
            cout << "|   Global Optimizations   |" << endl;
            cout << "|--------------------------|" << endl;
         
            cout << "Starting Global Optimizations..." << endl; 
        }

        ap.optimize(remove_ors,
                    prefix_merge_global,
                    suffix_merge_global,
                    common_path_merge_global);
    }

    if(!quiet){
        cout << "|---------------------------|" << endl;
        cout << "|   Automata Partitioning   |" << endl;
        cout << "|---------------------------|" << endl;
        
    }

    // Partition automata into connected components
    if(!quiet)
        cout << "Finding connected components..." << endl;

    vector<Automata*> ccs;
    ccs = ap.splitConnectedComponents();    

     std::cout << "Full Automata " << std::to_string(ap.getElements().size()) << std::endl;

    int index = 0;
    for(auto cc: ccs)
        std::cout << "Automata " << index++ << " size: " << std::to_string(cc->getElements().size()) << std::endl;

    if(!quiet)
        cout << endl;

    // Combine connected components into N automata
    if(!quiet)
        cout << "Distributing " << ccs.size() << " distinct subgraphs among " << num_threads << " threads..." << endl;
    
    // Check if there are too many threads for the available subgraphs
    if(ccs.size() < num_threads){
        if(!quiet){
            cout << "VASim WARNING: Not enough subgraphs to satisfy all threads!" << endl;
            cout << "VASim WARNING: Adjusting threadcount to match subgraphs.\n" << endl;
        }
        
        num_threads = ccs.size();
    }

    unsigned int counter = 0;
    vector<Automata*> merged(num_threads);
    for(Automata *a : ccs) {

        if(merged[counter % num_threads] == NULL){
            merged[counter % num_threads] = ccs[counter];
        }else{
            merged[counter % num_threads]->unsafeMerge(a);
            merged[counter % num_threads]->copyFlagsFrom(a);
        }

        counter++;
    }

    // std::cout << "Post merging" << std::endl;
    // index = 0;
    // for(auto cc: ccs)
    //     std::cout << "Automata " << index++ << " size: " << std::to_string(cc->getElements().size()) << std::endl;


    // finalize copied automata
    for(Automata *a : merged) {
        a->finalizeAutomata();
    }

    // std::cout << "Post finalizing" << std::endl;
    // index = 0;
    // for(auto cc: ccs)
    //     std::cout << "Automata " << index++ << " size: " << std::to_string(cc->getElements().size()) << std::endl;
    
    if(!quiet)
        cout << endl;
    
    // Preprocess all automata partitions
    // Set up multi-dimensional structure for parallelization
    Automata *automata[num_threads][num_threads_packets];
    

    if(optimize_local) {
        if(!quiet){
            cout << "|-------------------------|" << endl;
            cout << "|   Local Optimizations   |" << endl;
            cout << "|-------------------------|" << endl;
        }
    }

    counter = 0;
    for(Automata *a : merged) {
        /*********************
         * LOCAL OPTIMIZATIONS
         *********************/     
        // Optimize after connected component merging
        if(optimize_local) {
            if(!quiet)
                cout << "Starting Local Optimizations for Thread " << counter << "..." << endl; 

            //
            a->optimize(false, // never do or gate removal locally
                        prefix_merge_local,
                        suffix_merge_local,
                        common_path_merge_local);
        }

        // Enforce fan-in limit
        if(fanin_limit > 0){
            if(!quiet){
                cout << "Enforcing fan-in of " << fanin_limit << "..." << endl; 
                cout << endl;
            }

            a->enforceFanIn(fanin_limit);
        }
        

        // Enforce fan-out limit
        if(fanout_limit > 0){
            if(!quiet){
                cout << "Enforcing fan-out of " << fanout_limit << "..." << endl; 
                cout << endl;
            }
           
            a->enforceFanOut(fanout_limit);
        }

        // Widen
        if(widen){
            if(!quiet) {
                cout<< "Widening automata..." <<endl;
                cout<<endl;
            }
            a->widenAutomata();
        }

        // 2-Stride
        if(two_stride){
            if(!quiet) {
                cout<< "2-Striding automata..." << endl;
            }
            Automata *strided = a->twoStrideAutomata();
            delete a;
            a = strided;
            if(!quiet){
                cout << "  Done!" << endl << endl;
            }

        }
        
        // Convert automata to DFA
        if(to_dfa) {
            if(!quiet) {
                cout<< "Converting automata to DFA..." <<endl;
                cout<<endl;
            }
            
            Automata * dfa = a->generateDFA();
            a = dfa;
        }

        /*******************
         * OUTPUT FORMATS
         *******************/
        // Save automata anml if desired
        if(to_anml) {
            a->automataToANMLFile("automata_" + to_string(counter) + ".anml");
        }
        
        // Save automata mnrl if desired
        if(to_mnrl) {
            a->automataToMNRLFile("automata_" + to_string(counter) + ".mnrl");
        }

        // Emit in Becchi format NFA
        if(to_nfa){
            a->automataToNFAFile("automata_" + to_string(counter) + ".nfa");
        }
        
        // Emit as HDL
        if(to_hdl) {
            a->automataToHDLFile("automata_" + to_string(counter) + ".v");
        }

<<<<<<< HEAD
        // Emit as HLS
        if(to_hls) {
            int split_factor = 5;
            a->automataToHLSFiles(num_automata, split_factor);
        }

        // Emit as split components
        if(split) {

            int num_components = ccs.size();
            int number_files = num_components / split_size;
            int left_overs = num_components % split_size;

            for(int i = 0; i < number_files; i++){
                Automata first = Automata(*ccs[i * split_size]);
                for(int j = 0; j < split_size; j++)
                    first.unsafeMerge(ccs[i * split_size + j]);
                first.finalizeAutomata();
                first.automataToANMLFile("automata_split_" + std::to_string(i) + ".anml");
            }

            if(left_overs){
                Automata first = Automata(*ccs[number_files * split_size]);
                for(int i = number_files * split_size; i < num_components; i++)
                    first.unsafeMerge(ccs[i]);
                first.finalizeAutomata();
                first.automataToANMLFile("automata_split_" + std::to_string(number_files) + ".anml");
=======
        // Emit as multiple files
        if(split) {

            vector<Automata*> components = ap.splitConnectedComponents();

            int num_components = components.size();
            int num_automata_per_file = num_components / split_count;
            int left_overs = num_components % split_count;

            assert(num_components == (num_automata_per_file * split_count + left_overs));

            for(int i = 0; i < split_count; i++){
                Automata first = Automata(*components[i * num_automata_per_file]);
                for(int j = 0; j < num_automata_per_file; j++)
                    first.unsafeMerge(components[i * num_automata_per_file + j]);
                if(i == (split_count - 1)){
                    for(int j = split_count * num_automata_per_file; j < num_components; j++){
                        first.unsafeMerge(components[j]);
                    }
                }
                first.finalizeAutomata();
                first.automataToANMLFile("automata_split_" + std::to_string(i) + ".anml");
>>>>>>> 99e8fcad
            }
        }

        // Emit as .blif circuit file
        if(to_blif){
            if(!quiet)
                cout << "Emitting automata as .blif circuit..." << endl << endl;
            a->automataToBLIFFile("automata_" + to_string(counter) + ".blif");
        }

        // Emit as graph file readable by augmented HyperScan
        if(to_graph){
            if(!quiet)
                cout << "Emitting automata in .graph format for HyperScan ingestion..." << endl << endl;
            a->automataToGraphFile("automata_" + to_string(counter) + ".graph");
        }

        // Save each parallel automata and replicate for multiple streams
        // *** TODO: this is a lazy way of avoiding writing a copy constructor
        const char * tmp_fn = "temp_vasim_unique_temp_file_name.anml"; 
        a->automataToANMLFile(tmp_fn);
        
        // Insert automata into correct index for multiple input streams
        automata[counter][0] = a;
        for (int packet = 1; packet < num_threads_packets; ++packet) {
            automata[counter][packet] = new Automata(tmp_fn);
        }
        // Delete temp file
        remove(tmp_fn);

        // Print final stats
	if(!quiet)
            a->printGraphStats();

        counter++;
    }

    /****************************
     * GRAPH STATISTICS
     ***************************/
    if(!quiet){
        if(num_threads == 1){
            // Compressability
            cout << "Compressability: " << 1.0 - ((double)automata[0][0]->getElements().size()/(double)orig_automata_size) << endl;
            
            // STE complexity
            if(charset_complexity)
                automata[0][0]->printSTEComplexity();
            cout << endl;
        }
    }

    /****************************
     * SIMULATION
     ***************************/
    if(simulate){
        if(!quiet){
            cout << "|------------------------|" << endl;
            cout << "|       Simulation       |" << endl;
            cout << "|------------------------|" << endl;
            cout << "Starting simulation using " << num_threads << "x" << num_threads_packets << "=" << num_threads*num_threads_packets << " thread(s)..." << endl; 
        }
        thread threads[num_threads][num_threads_packets];

        // Start timer
        chrono::high_resolution_clock::time_point start_time;
        if(time) {
            start_time = chrono::high_resolution_clock::now();
        }
        
        // Simulate all automata
        for (int tid = 0; tid < num_threads; tid++) {
            //for(Automata *a : merged) {

            uint64_t packet_offset = 0;              
            uint64_t packet_size = size/num_threads_packets;              
            // For each input packet of the input stream
            //for (int tid= 0; tid < num_threads; tid++) {
            for(int packet = 0; packet < num_threads_packets; packet++) {

                Automata *a = automata[tid][packet];

                /***************************
                 * RUNTIME FLAGS
                 ***************************/

                // enable runtime profiling
                a->setProfile(profile);

                // enable state dumping
                a->setDumpState(dump_state, dump_state_cycle);

                // enable report gathering
                a->setReport(report);

                // Handle odd divisors
                uint64_t length = packet_size;
                if(packet == num_threads_packets - 1)
                    length += size % packet_size;

                //cout << "Launching thread:" << endl;
                //cout << "  packet: " << packet << endl;
                //cout << "  packet_offset: " << packet_offset << endl;
                //cout << "  length: " << length << endl;
                //cout << "  packet_size: " << packet_size << endl;

                // Launch thread
                threads[tid][packet] = thread(simulateAutomaton, 
                                              a,
                                              input,
                                              packet_offset,
                                              length, 
                                              size);
            
                packet_offset += packet_size;
            }
        }

        // Join threads
        for (int i = 0; i < num_threads; ++i) {
            for(int j = 0; j < num_threads_packets; j++){
                threads[i][j].join();
            }
        }

        // Stop timer
        if(time) {
            chrono::high_resolution_clock::time_point end_time = chrono::high_resolution_clock::now();
            double duration = chrono::duration<double, std::milli>(end_time - start_time).count();
            std::cout << "Simulation Time: " << duration << " ms" << std::endl;
            std::cout << "Throughput: " << (size/1000)/(duration) << " MB/s" << std::endl;
        }
    }
     
    /**********************************
     * POST SIMULATION PROCESSING
     **********************************/
    uint32_t num_reports = 0;
    uint32_t match_cycles = 0;
    for (int tid= 0; tid < num_threads; tid++) {
        for(int packet = 0; packet < num_threads_packets; packet++) {
            
            Automata *a = automata[tid][packet];
            
            // quiet supresses all non-debug output
            if(report){
                // number of reports
                num_reports += a->getReportVector().size();

                // number of reporting cycles
                uint32_t cur = 0;
                for(auto e : a->getReportVector()) {
                    if(e.first != cur){
                        match_cycles++;
                        cur = e.first;
                    }
                }

                if(batchsim){
                    a->printReportBatchSim();
                }else{
                    //a->printReport();
                    string reportFile = "reports_" +
                        to_string(tid) + "tid_" +
                        to_string(packet) + "packet.txt";
 
                    a->writeReportToFile(reportFile);
                    //e.parseTraceFile(reportFile);
                }

            }
            
        }
    }       

    if(report && !quiet && simulate) {

        cout << "|------------------------|" << endl;
        cout << "|        Results         |" << endl;
        cout << "|------------------------|" << endl;
        
        std::cout << "Reports: " << num_reports << std::endl;
        std::cout << "Reporting Cycles: " << match_cycles << std::endl;

    }


    // Emit heatmap dot graphs
    for (int tid= 0; tid < num_threads; tid++) {
        
        // Remember, the y direction are identical, so only need y = 0
        Automata *a = automata[tid][0];
        
        // print graphviz
        // this is done after simulation to account for addition of profiling metadata (e.g. heatmaps)
        if(to_dot) {
            a->automataToDotFile("automata_" + to_string(tid) + ".dot");
        }
        
    }

    if(simulate){
        delete input;
    }
}<|MERGE_RESOLUTION|>--- conflicted
+++ resolved
@@ -38,12 +38,8 @@
     printf("  -F, --hls <num automata>  Output automata as VITIS HLS-compatible C++ (EXPERIMENTAL - only supports STEs) Provide number of automata\n");
     printf("  -B, --blif                Output automata as .blif circuit for place-and-route using VPR.\n");
     printf("      --graph               Output automata as .graph file for HyperScan.\n");
-<<<<<<< HEAD
-    printf("  -S, --split               Specify number of connected components in separate files.\n");
-=======
     printf("  -S, --split               Specify number of seperate automata files to split automata into.\n");
->>>>>>> 99e8fcad
-
+    
     printf("\n OPTIMIZATIONS:\n");    
     printf("  -O, --optimize-global     Run all optimizations on all automata subgraphs.\n");
     printf("  -L, --optimize-logal      Run all optimizations on automata subgraphs after partitioned among parallel threads.\n");
@@ -112,12 +108,8 @@
     bool widen = false;
     bool two_stride = false;
     bool split = false;
-<<<<<<< HEAD
     uint32_t split_size = 0;
     uint32_t num_automata = 0;
-=======
-    uint32_t split_count = 0;
->>>>>>> 99e8fcad
     
     // long option switches
     const int32_t graph_switch = 1000;
@@ -128,11 +120,7 @@
     const int32_t two_stride_switch = 1005;
     
     int c;
-<<<<<<< HEAD
     const char * short_opt = "thsqrbnfcdBDeamxipF:OLT:P:S:";
-=======
-    const char * short_opt = "thsqrbnfcdBDeamxipOLT:P:S:";
->>>>>>> 99e8fcad
 
     struct option long_opt[] = {
         {"help",          no_argument, NULL, 'h'},
@@ -243,11 +231,7 @@
 
         case 'S':
             split = true;
-<<<<<<< HEAD
             split_size = atoi(optarg);
-=======
-            split_count = atoi(optarg);
->>>>>>> 99e8fcad
             break;
 
         case 'D':
@@ -595,7 +579,6 @@
             a->automataToHDLFile("automata_" + to_string(counter) + ".v");
         }
 
-<<<<<<< HEAD
         // Emit as HLS
         if(to_hls) {
             int split_factor = 5;
@@ -623,30 +606,6 @@
                     first.unsafeMerge(ccs[i]);
                 first.finalizeAutomata();
                 first.automataToANMLFile("automata_split_" + std::to_string(number_files) + ".anml");
-=======
-        // Emit as multiple files
-        if(split) {
-
-            vector<Automata*> components = ap.splitConnectedComponents();
-
-            int num_components = components.size();
-            int num_automata_per_file = num_components / split_count;
-            int left_overs = num_components % split_count;
-
-            assert(num_components == (num_automata_per_file * split_count + left_overs));
-
-            for(int i = 0; i < split_count; i++){
-                Automata first = Automata(*components[i * num_automata_per_file]);
-                for(int j = 0; j < num_automata_per_file; j++)
-                    first.unsafeMerge(components[i * num_automata_per_file + j]);
-                if(i == (split_count - 1)){
-                    for(int j = split_count * num_automata_per_file; j < num_components; j++){
-                        first.unsafeMerge(components[j]);
-                    }
-                }
-                first.finalizeAutomata();
-                first.automataToANMLFile("automata_split_" + std::to_string(i) + ".anml");
->>>>>>> 99e8fcad
             }
         }
 
